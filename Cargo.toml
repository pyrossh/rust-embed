[package]
name = "rust-embed"
version = "6.3.0"
description = "Rust Custom Derive Macro which loads files into the rust binary at compile time during release and loads the file from the fs during dev"
readme = "readme.md"
documentation = "https://docs.rs/rust-embed"
repository = "https://github.com/pyros2097/rust-embed"
license = "MIT"
keywords = ["http", "rocket", "static", "web", "server"]
categories = ["web-programming", "filesystem"]
authors = ["pyros2097 <pyros2097@gmail.com>"]
edition = "2018"

[[example]]
name = "warp"
path = "examples/warp.rs"
required-features = ["warp-ex"]

[[example]]
name = "actix"
path = "examples/actix.rs"
required-features = ["actix"]

[[example]]
name = "rocket"
path = "examples/rocket.rs"
required-features = ["rocket"]

[[example]]
name = "axum"
path = "examples/axum.rs"
required-features = ["axum-ex"]

[[example]]
name = "poem"
path = "examples/poem.rs"
required-features = ["poem-ex"]

[[test]]
name = "interpolated_path"
path = "tests/interpolated_path.rs"
required-features = ["interpolate-folder-path"]

[[test]]
name = "include_exclude"
path = "tests/include_exclude.rs"
required-features = ["include-exclude"]

[dependencies]
walkdir = "2.3.1"
rust-embed-impl = { version = "6.2.0", path = "impl"}
rust-embed-utils = { version = "7.1.0", path = "utils"}

include-flate = { version = "0.1", optional = true, features = ["stable"] }
actix-web = { version = "3", default-features = false, optional = true }
mime_guess = { version = "2", optional = true }
hex = { version = "0.4.3", optional = true }
tokio = { version = "1.0", optional = true, features = ["macros", "rt-multi-thread"] }
warp = { version = "0.3", default-features = false, optional = true }
<<<<<<< HEAD
rocket = { version = "0.5.0-rc.1", default-features = false, optional = true }
axum = { version = "0.2.3", default-features = false, optional = true  }
=======
rocket = { version = "0.4.5", default-features = false, optional = true }
axum = { version = "0.4", default-features = false, features = ["http1"], optional = true  }
>>>>>>> 17ea0fd5
poem = { version = "1.0.8", default-features = false, optional = true  }

[dev-dependencies]
sha2 = "0.9"

[features]
debug-embed = ["rust-embed-impl/debug-embed", "rust-embed-utils/debug-embed"]
interpolate-folder-path = ["rust-embed-impl/interpolate-folder-path"]
compression = ["rust-embed-impl/compression", "include-flate"]
include-exclude = ["rust-embed-impl/include-exclude", "rust-embed-utils/include-exclude"]
actix = ["actix-web", "mime_guess"]
warp-ex = ["warp", "tokio", "mime_guess"]
axum-ex = ["axum", "tokio", "mime_guess"]
poem-ex = ["poem", "tokio", "mime_guess", "hex"]


[badges]
appveyor = { repository = "pyros2097/rust-embed" }
travis-ci = { repository = "pyros2097/rust-embed" }
is-it-maintained-issue-resolution = { repository = "pyros2097/rust-embed" }
is-it-maintained-open-issues = { repository = "pyros2097/rust-embed" }
maintenance = { status = "passively-maintained" }

[workspace]
members = ["impl", "utils"]<|MERGE_RESOLUTION|>--- conflicted
+++ resolved
@@ -57,13 +57,8 @@
 hex = { version = "0.4.3", optional = true }
 tokio = { version = "1.0", optional = true, features = ["macros", "rt-multi-thread"] }
 warp = { version = "0.3", default-features = false, optional = true }
-<<<<<<< HEAD
 rocket = { version = "0.5.0-rc.1", default-features = false, optional = true }
-axum = { version = "0.2.3", default-features = false, optional = true  }
-=======
-rocket = { version = "0.4.5", default-features = false, optional = true }
 axum = { version = "0.4", default-features = false, features = ["http1"], optional = true  }
->>>>>>> 17ea0fd5
 poem = { version = "1.0.8", default-features = false, optional = true  }
 
 [dev-dependencies]
