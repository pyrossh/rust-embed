language: rust
sudo: false
dist: trusty
rust:
  - stable
  - nightly

cache:
  cargo: true

matrix:
  allow_failures:
   - rust: nightly

script:
<<<<<<< HEAD
  - cargo test --test lib
  - cargo test --test lib --release
  - cargo build --example basic
  - cargo build --release --example basic
=======
  - |
    cargo test --test lib
    cargo test --release --test lib
    cargo build --example basic
    cargo build --release --example basic
    cargo build --example actix --features actix
    cargo build --release --example actix --features actix
>>>>>>> 49f95996
<|MERGE_RESOLUTION|>--- conflicted
+++ resolved
@@ -13,17 +13,9 @@
    - rust: nightly
 
 script:
-<<<<<<< HEAD
   - cargo test --test lib
   - cargo test --test lib --release
   - cargo build --example basic
-  - cargo build --release --example basic
-=======
-  - |
-    cargo test --test lib
-    cargo test --release --test lib
-    cargo build --example basic
-    cargo build --release --example basic
-    cargo build --example actix --features actix
-    cargo build --release --example actix --features actix
->>>>>>> 49f95996
+  - cargo build --example basic --release 
+  - cargo build --example actix --features actix
+  - cargo build --example actix --features actix --release